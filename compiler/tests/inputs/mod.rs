--- conflicted
+++ resolved
@@ -16,12 +16,7 @@
     let input_string = String::from_utf8_lossy(input_bytes);
 
     let mut program = parse_program(program_bytes).unwrap();
-<<<<<<< HEAD
-    let path = PathBuf::new();
-    program.parse_inputs(&path, &input_string).unwrap();
-=======
     program.parse_inputs(&input_string).unwrap();
->>>>>>> f5071a0d
 
     output_true(program);
 }
@@ -33,12 +28,7 @@
     let input_string = String::from_utf8_lossy(input_bytes);
 
     let mut program = parse_program(program_bytes).unwrap();
-<<<<<<< HEAD
-    let path = PathBuf::new();
-    let error = program.parse_inputs(&path, &input_string).unwrap_err();
-=======
     let error = program.parse_inputs(&input_string).unwrap_err();
->>>>>>> f5071a0d
 
     fail_input_parser(error);
 }
@@ -50,12 +40,7 @@
     let input_string = String::from_utf8_lossy(input_bytes);
 
     let mut program = parse_program(program_bytes).unwrap();
-<<<<<<< HEAD
-    let path = PathBuf::new();
-    let error = program.parse_inputs(&path, &input_string).unwrap_err();
-=======
     let error = program.parse_inputs(&input_string).unwrap_err();
->>>>>>> f5071a0d
 
     fail_input_parser(error);
 }
@@ -67,12 +52,7 @@
     let input_string = String::from_utf8_lossy(input_bytes);
 
     let mut program = parse_program(program_bytes).unwrap();
-<<<<<<< HEAD
-    let path = PathBuf::new();
-    program.parse_inputs(&path, &input_string).unwrap();
-=======
     program.parse_inputs(&input_string).unwrap();
->>>>>>> f5071a0d
 
     output_true(program);
 }