//! Compiles a Leo program from a file path.

use crate::{
    constraints::{generate_constraints, generate_test_constraints, ConstrainedValue},
    errors::CompilerError,
    GroupType,
};
use leo_ast::LeoParser;
use leo_inputs::LeoInputsParser;
use leo_types::{InputValue, Inputs, Program};

use snarkos_errors::gadgets::SynthesisError;
use snarkos_models::{
    curves::{Field, PrimeField},
    gadgets::r1cs::{ConstraintSynthesizer, ConstraintSystem, TestConstraintSystem},
};

use sha2::{Digest, Sha256};
use std::{fs, marker::PhantomData, path::PathBuf};

#[derive(Clone)]
pub struct Compiler<F: Field + PrimeField, G: GroupType<F>> {
    package_name: String,
    main_file_path: PathBuf,
    program: Program,
    program_inputs: Inputs,
    output: Option<ConstrainedValue<F, G>>,
    _engine: PhantomData<F>,
}

impl<F: Field + PrimeField, G: GroupType<F>> Compiler<F, G> {
    pub fn new() -> Self {
        Self {
            package_name: "".to_string(),
            main_file_path: PathBuf::new(),
            program: Program::new(),
            program_inputs: Inputs::new(),
            output: None,
            _engine: PhantomData,
        }
    }

    pub fn init(package_name: String, main_file_path: PathBuf) -> Result<Self, CompilerError> {
        let mut program = Self {
            package_name,
            main_file_path,
            program: Program::new(),
            program_inputs: Inputs::new(),
            output: None,
            _engine: PhantomData,
        };

        // Generate the abstract syntax tree and assemble the program
        let program_string = program.load_program()?;
        program.parse_program(&program_string)?;

        Ok(program)
    }

    pub fn set_inputs(&mut self, program_inputs: Vec<Option<InputValue>>) {
        self.program_inputs.set_inputs(program_inputs);
    }

    pub fn checksum(&self) -> Result<String, CompilerError> {
        // Read in the main file as string
        let unparsed_file = fs::read_to_string(&self.main_file_path)
            .map_err(|_| CompilerError::FileReadError(self.main_file_path.clone()))?;

        // Hash the file contents
        let mut hasher = Sha256::new();
        hasher.input(unparsed_file.as_bytes());
        let hash = hasher.result();

        Ok(hex::encode(hash))
    }

    pub fn compile_constraints<CS: ConstraintSystem<F>>(
        self,
        cs: &mut CS,
    ) -> Result<ConstrainedValue<F, G>, CompilerError> {
        generate_constraints(cs, self.program, self.program_inputs.get_inputs())
    }

    pub fn compile_test_constraints(self, cs: &mut TestConstraintSystem<F>) -> Result<(), CompilerError> {
        generate_test_constraints::<F, G>(cs, self.program)
    }

    fn load_program(&mut self) -> Result<String, CompilerError> {
        // Load the program syntax tree from the file path
        Ok(LeoParser::load_file(&self.main_file_path)?)
    }

    pub fn parse_program(&mut self, program_string: &str) -> Result<(), CompilerError> {
        // Parse the program syntax tree
        let syntax_tree = LeoParser::parse_file(&self.main_file_path, program_string)?;

        // Build program from syntax tree
        let package_name = self.package_name.clone();

        self.program = Program::from(syntax_tree, package_name);
        self.program_inputs.set_inputs_size(self.program.expected_inputs.len());

        log::debug!("Program parsing complete\n{:#?}", self.program);

        Ok(())
    }

<<<<<<< HEAD
    pub fn parse_inputs<'ast>(
        &mut self,
        input_file_path: &'ast PathBuf,
        input_file_string: &'ast str,
    ) -> Result<(), CompilerError> {
        let syntax_tree = LeoInputsParser::parse_file(input_file_path, input_file_string)?;
=======
    pub fn parse_inputs(&mut self, inputs_string: &str) -> Result<(), CompilerError> {
        let syntax_tree = LeoInputsParser::parse_file(&inputs_string)?;
>>>>>>> f5071a0d

        // Check number/order of parameters here
        self.program_inputs = Inputs::from_inputs_file(syntax_tree, self.program.expected_inputs.clone())?;

        Ok(())
    }
}

impl<F: Field + PrimeField, G: GroupType<F>> ConstraintSynthesizer<F> for Compiler<F, G> {
    fn generate_constraints<CS: ConstraintSystem<F>>(self, cs: &mut CS) -> Result<(), SynthesisError> {
        let _result =
            generate_constraints::<_, G, _>(cs, self.program, self.program_inputs.get_inputs()).map_err(|e| {
                log::error!("{}", e);
                SynthesisError::Unsatisfiable
            })?;

        // Write results to file or something

        Ok(())
    }
}<|MERGE_RESOLUTION|>--- conflicted
+++ resolved
@@ -105,17 +105,8 @@
         Ok(())
     }
 
-<<<<<<< HEAD
-    pub fn parse_inputs<'ast>(
-        &mut self,
-        input_file_path: &'ast PathBuf,
-        input_file_string: &'ast str,
-    ) -> Result<(), CompilerError> {
-        let syntax_tree = LeoInputsParser::parse_file(input_file_path, input_file_string)?;
-=======
     pub fn parse_inputs(&mut self, inputs_string: &str) -> Result<(), CompilerError> {
         let syntax_tree = LeoInputsParser::parse_file(&inputs_string)?;
->>>>>>> f5071a0d
 
         // Check number/order of parameters here
         self.program_inputs = Inputs::from_inputs_file(syntax_tree, self.program.expected_inputs.clone())?;
